/** \file
 *
 *  \brief            Type definitions and preprocessor macros.
 *
 *  \date             Created:  Jan 5, 2014
 *  \date             Modified: $Date$
 *
 *  \authors          mauro <mcaldrara@iis.ee.ethz.ch>
 *
 *  \version          $Revision$
 */
#ifndef LINALG_TYPES_H_
#define LINALG_TYPES_H_

#include "elementary_types.h"

/** \def              fortran_name(x,y)
 *
 *  \brief            Fortran naming convention macro. Change names as per the
 *                    requirement of the linker.
 */
#ifndef fortran_name
#ifdef NoChange
#define fortran_name(x,y) (x)
#elif UpCase
#define fortran_name(x,y) (y)
#else
#define fortran_name(x,y) (x ## _)
#endif
#endif

namespace LinAlg {

/// Enum of datatypes
enum class Type {
  O,      //< Other type
  S,      //< Single precision floating point, real
  D,      //< Double precision floating point, real
  C,      //< Single precision floating point, complex
  Z,      //< Double precision floating point, complex
  I,      //< Integer type
};

/** \brief            Return the LinAlg::Type member corresponding to the
 *                    template instanciation
 *
 *  \returns          Type::O
 */
template <typename T> inline Type type()      { return Type::O; };
/** \overload
 *
 *  \returns          Type::S
 */
template <>           inline Type type<S_t>() { return Type::S; };
/** \overload
 *
 *  \returns          Type::D
 */
template <>           inline Type type<D_t>() { return Type::D; };
/** \overload
 *
 *  \returns          Type::C
 */
template <>           inline Type type<C_t>() { return Type::C; };
/** \overload
 *
 *  \returns          Type::Z
 */
template <>           inline Type type<Z_t>() { return Type::Z; };
/** \overload
 *
 *  \returns          Type::I
 */
template <>           inline Type type<I_t>() { return Type::I; };


<<<<<<< HEAD
/////////////
// Type casts
/** \brief              Cast from two numbers
 *
 *                      Use as cast<desired_type>(real, imag).
 *
 *  \param[in]          r
 *                      Real part.
 *
 *  \param[in]          i
 *                      Imaginary part.
 *
 *  \returns            The number in the requested type.
 */
template <typename T, typename U, typename V>
#ifndef LINALG_NO_CHECK
// If this exception is thrown, there is a specialization missing below 
// (probably you tried to convert from two complex numbers to a real number).
inline T cast(U r, V i) {
  std::printf("Error in %s:%d\n", __FILE__, __LINE__);
  std::printf("   (Most likely you tried to convert an integer type using "
             "    cast<>(), which is not supported.\n");
  throw;
  return 0;
};
#else
inline T cast(U r, V i) { return 0; };
#endif
#ifndef DOXYGEN_SKIP
// This sucks: we basically specialize all possible combinations of casts so 
// why is this 'templated' anyway? The reason is that this way we can use the 
// cast<T> syntax within templated code.
template <> inline S_t cast<S_t>(S_t r, S_t i) { return r; };
template <> inline S_t cast<S_t>(S_t r, D_t i) { return r; };
template <> inline S_t cast<S_t>(D_t r, S_t i) { return S_t(r); };
template <> inline S_t cast<S_t>(D_t r, D_t i) { return S_t(r); };

template <> inline D_t cast<D_t>(S_t r, S_t i) { return D_t(r); };
template <> inline D_t cast<D_t>(S_t r, D_t i) { return D_t(r); };
template <> inline D_t cast<D_t>(D_t r, S_t i) { return r; };
template <> inline D_t cast<D_t>(D_t r, D_t i) { return r; };

template <> inline C_t cast<C_t>(S_t r, S_t i) { 
  return LINALG_MAKE_Ct(r, i); 
};
template <> inline C_t cast<C_t>(S_t r, D_t i) { 
  return LINALG_MAKE_Ct(r, S_t(i));
};
template <> inline C_t cast<C_t>(D_t r, S_t i) {
  return LINALG_MAKE_Ct(S_t(r), i);
};
template <> inline C_t cast<C_t>(D_t r, D_t i) {
  return LINALG_MAKE_Ct(S_t(r), S_t(i));
};

template <> inline Z_t cast<Z_t>(S_t r, S_t i) { 
  return LINALG_MAKE_Zt(D_t(r), D_t(i)); 
};
template <> inline Z_t cast<Z_t>(S_t r, D_t i) { 
  return LINALG_MAKE_Zt(D_t(r), i);
};
template <> inline Z_t cast<Z_t>(D_t r, S_t i) {
  return LINALG_MAKE_Zt(r, D_t(i));
};
template <> inline Z_t cast<Z_t>(D_t r, D_t i) {
  return LINALG_MAKE_Zt(r, i);
};
#endif

/** \brief              Cast from single number
 *
 *  Use as cast<desired_type>(v);
 *
 *  \param[in]          v
 *                      Value.
 *
 *  \returns            The value as the requested type
 */
template <typename T, typename U>
#ifndef LINALG_NO_CHECKS
// If this exception is thrown, there is something strange since all 
// combinations should be specialized below ... 
inline T cast(U value) {
  std::printf("Error in %s:%d\n", __FILE__, __LINE__);
  std::printf("   (Most likely you tried to convert an integer type using "
             "    cast<>(), which is not supported.\n");
  throw;
  return 0;
};
#else
inline T cast(U value) { return 0; };
#endif
#ifndef DOXYGEN_SKIP
// See above for an explanation of this
template <> inline S_t cast<S_t>(S_t v) { return v; };
template <> inline S_t cast<S_t>(D_t v) { return S_t(v); };
template <> inline S_t cast<S_t>(C_t v) { return S_t(real(v)); };
template <> inline S_t cast<S_t>(Z_t v) { return S_t(real(v)); };

template <> inline D_t cast<D_t>(S_t v) { return D_t(v); };
template <> inline D_t cast<D_t>(D_t v) { return v; };
template <> inline D_t cast<D_t>(C_t v) { return D_t(real(v)); };
template <> inline D_t cast<D_t>(Z_t v) { return D_t(real(v)); };

template <> inline C_t cast<C_t>(S_t v) { return LINALG_MAKE_Ct(v, 0); };
template <> inline C_t cast<C_t>(D_t v) { return LINALG_MAKE_Ct(D_t(v), 0); };
template <> inline C_t cast<C_t>(C_t v) { return v; };
template <> inline C_t cast<C_t>(Z_t v) { 
  return LINALG_MAKE_Ct(S_t(real(v)), S_t(imag(v)));
};

template <> inline Z_t cast<Z_t>(S_t v) { return LINALG_MAKE_Zt(v, 0); };
template <> inline Z_t cast<Z_t>(D_t v) { return LINALG_MAKE_Zt(D_t(v), 0); };
template <> inline Z_t cast<Z_t>(C_t v) { 
  return LINALG_MAKE_Zt(D_t(real(v)), D_t(imag(v)));
};
template <> inline Z_t cast<Z_t>(Z_t v) { return v; };
#endif

/** \brief            Matrix properties
 *
 *  We store matrix properties as bitfield internally. The matrices' setter 
 *  members check for internal consistency.
 */
enum Property {
  General   = 0x01,
  Symmetric = 0x02,
  Hermitian = 0x04,
  Packed    = 0x08,
};


=======
>>>>>>> 84199ee2
/** \brief            Storage locations
 *
 *  \note             This enum only includes members for which there is
 *                    compiled support. Thus, if you want to check for a 
 *                    certain location in a portable code you either have to 
 *                    use #ifdefs or use the .is_on_X() members of Dense<T> 
 *                    and Sparse<T>
 */
enum class Location {
    host,       //< Main memory
#ifdef HAVE_CUDA
    GPU,        //< GPGPU
#endif
#ifdef HAVE_MIC
    MIC,        //< Intel Xeon Phi / MIC
#endif
};

/** \brief            Storage formats
 */
enum class Format {
    ColMajor,   //< Column major (Fortran layout: [a_00, a_10, a_20, ...])
    RowMajor,   //< Row major (C/C++ layout: [a_00, a_01, a_02, ...])
    CSR,        //< Compressed Sparse Row
    CSC,        //< Compressed Sparse Column
};

/** \brief            Buffer types
 */
enum class BufferType {
  OnePass,      //< One pass in one direction, can start at either end
  TwoPass,      //< One pass in each direction, can start at either end
};

/** \brief            Buffer directions
 */
enum class BufferDirection {
  increasing,   //< Buffer runs in direction of increasing indices
  decreasing,   //< Buffer runs in direction of decreasing indices
};

/** \brief            IJ, a point in a matrix (row/column pair)
 */
struct IJ {

  I_t row;      //< Row
  I_t col;      //< Column

  IJ() : row(0), col(0) {};             //< Empty constructor
  IJ(I_t i, I_t j) : row(i), col(j) {}; //< Constructor from row and column

};


} /* namespace LinAlg */

#endif /* LINALG_TYPES_H_ */<|MERGE_RESOLUTION|>--- conflicted
+++ resolved
@@ -74,126 +74,6 @@
 template <>           inline Type type<I_t>() { return Type::I; };
 
 
-<<<<<<< HEAD
-/////////////
-// Type casts
-/** \brief              Cast from two numbers
- *
- *                      Use as cast<desired_type>(real, imag).
- *
- *  \param[in]          r
- *                      Real part.
- *
- *  \param[in]          i
- *                      Imaginary part.
- *
- *  \returns            The number in the requested type.
- */
-template <typename T, typename U, typename V>
-#ifndef LINALG_NO_CHECK
-// If this exception is thrown, there is a specialization missing below 
-// (probably you tried to convert from two complex numbers to a real number).
-inline T cast(U r, V i) {
-  std::printf("Error in %s:%d\n", __FILE__, __LINE__);
-  std::printf("   (Most likely you tried to convert an integer type using "
-             "    cast<>(), which is not supported.\n");
-  throw;
-  return 0;
-};
-#else
-inline T cast(U r, V i) { return 0; };
-#endif
-#ifndef DOXYGEN_SKIP
-// This sucks: we basically specialize all possible combinations of casts so 
-// why is this 'templated' anyway? The reason is that this way we can use the 
-// cast<T> syntax within templated code.
-template <> inline S_t cast<S_t>(S_t r, S_t i) { return r; };
-template <> inline S_t cast<S_t>(S_t r, D_t i) { return r; };
-template <> inline S_t cast<S_t>(D_t r, S_t i) { return S_t(r); };
-template <> inline S_t cast<S_t>(D_t r, D_t i) { return S_t(r); };
-
-template <> inline D_t cast<D_t>(S_t r, S_t i) { return D_t(r); };
-template <> inline D_t cast<D_t>(S_t r, D_t i) { return D_t(r); };
-template <> inline D_t cast<D_t>(D_t r, S_t i) { return r; };
-template <> inline D_t cast<D_t>(D_t r, D_t i) { return r; };
-
-template <> inline C_t cast<C_t>(S_t r, S_t i) { 
-  return LINALG_MAKE_Ct(r, i); 
-};
-template <> inline C_t cast<C_t>(S_t r, D_t i) { 
-  return LINALG_MAKE_Ct(r, S_t(i));
-};
-template <> inline C_t cast<C_t>(D_t r, S_t i) {
-  return LINALG_MAKE_Ct(S_t(r), i);
-};
-template <> inline C_t cast<C_t>(D_t r, D_t i) {
-  return LINALG_MAKE_Ct(S_t(r), S_t(i));
-};
-
-template <> inline Z_t cast<Z_t>(S_t r, S_t i) { 
-  return LINALG_MAKE_Zt(D_t(r), D_t(i)); 
-};
-template <> inline Z_t cast<Z_t>(S_t r, D_t i) { 
-  return LINALG_MAKE_Zt(D_t(r), i);
-};
-template <> inline Z_t cast<Z_t>(D_t r, S_t i) {
-  return LINALG_MAKE_Zt(r, D_t(i));
-};
-template <> inline Z_t cast<Z_t>(D_t r, D_t i) {
-  return LINALG_MAKE_Zt(r, i);
-};
-#endif
-
-/** \brief              Cast from single number
- *
- *  Use as cast<desired_type>(v);
- *
- *  \param[in]          v
- *                      Value.
- *
- *  \returns            The value as the requested type
- */
-template <typename T, typename U>
-#ifndef LINALG_NO_CHECKS
-// If this exception is thrown, there is something strange since all 
-// combinations should be specialized below ... 
-inline T cast(U value) {
-  std::printf("Error in %s:%d\n", __FILE__, __LINE__);
-  std::printf("   (Most likely you tried to convert an integer type using "
-             "    cast<>(), which is not supported.\n");
-  throw;
-  return 0;
-};
-#else
-inline T cast(U value) { return 0; };
-#endif
-#ifndef DOXYGEN_SKIP
-// See above for an explanation of this
-template <> inline S_t cast<S_t>(S_t v) { return v; };
-template <> inline S_t cast<S_t>(D_t v) { return S_t(v); };
-template <> inline S_t cast<S_t>(C_t v) { return S_t(real(v)); };
-template <> inline S_t cast<S_t>(Z_t v) { return S_t(real(v)); };
-
-template <> inline D_t cast<D_t>(S_t v) { return D_t(v); };
-template <> inline D_t cast<D_t>(D_t v) { return v; };
-template <> inline D_t cast<D_t>(C_t v) { return D_t(real(v)); };
-template <> inline D_t cast<D_t>(Z_t v) { return D_t(real(v)); };
-
-template <> inline C_t cast<C_t>(S_t v) { return LINALG_MAKE_Ct(v, 0); };
-template <> inline C_t cast<C_t>(D_t v) { return LINALG_MAKE_Ct(D_t(v), 0); };
-template <> inline C_t cast<C_t>(C_t v) { return v; };
-template <> inline C_t cast<C_t>(Z_t v) { 
-  return LINALG_MAKE_Ct(S_t(real(v)), S_t(imag(v)));
-};
-
-template <> inline Z_t cast<Z_t>(S_t v) { return LINALG_MAKE_Zt(v, 0); };
-template <> inline Z_t cast<Z_t>(D_t v) { return LINALG_MAKE_Zt(D_t(v), 0); };
-template <> inline Z_t cast<Z_t>(C_t v) { 
-  return LINALG_MAKE_Zt(D_t(real(v)), D_t(imag(v)));
-};
-template <> inline Z_t cast<Z_t>(Z_t v) { return v; };
-#endif
-
 /** \brief            Matrix properties
  *
  *  We store matrix properties as bitfield internally. The matrices' setter 
@@ -206,9 +86,6 @@
   Packed    = 0x08,
 };
 
-
-=======
->>>>>>> 84199ee2
 /** \brief            Storage locations
  *
  *  \note             This enum only includes members for which there is
